--- conflicted
+++ resolved
@@ -88,58 +88,6 @@
         Test structured output via JSON mode according to
          https://python.langchain.com/docs/concepts/structured_outputs/#json-mode
 
-<<<<<<< HEAD
-    # def test_doc_json_mode(self, model: BaseChatModel) -> None:
-    #     """
-    #     Test structured output via JSON mode according to
-    #      https://python.langchain.com/docs/concepts/structured_outputs/#json-mode
-
-    #         ```
-    #         from langchain_llama_stack import ChatLlamaStack
-    #         model = ChatLlamaStack(
-    #           model=...
-    #         ).with_structured_output(method="json_mode")
-    #         ai_msg = model.invoke(
-    #             "Return a JSON object with key 'random_ints' "
-    #             "and a value of 10 random ints in [0-99]"
-    #         )
-    #         ai_msg
-    #         {'random_ints': [27, 84, 9, 56, 31, 57, 43, 68, 19, 74]}
-    #         ```
-    #     """
-    #     ai_msg = (
-    #         cast(ChatLlamaStack, model)
-    #         .with_structured_output(method="json_mode")
-    #         .invoke(
-    #             "Return only a JSON object with key 'random_ints' "
-    #             "and a value of 10 random ints in [0-99]. "
-    #         )
-    #     )
-    #     assert isinstance(ai_msg, dict)
-    #     assert "random_ints" in ai_msg
-    #     assert isinstance(ai_msg["random_ints"], list)
-
-    #
-    # Special handling for image tests -
-    #
-    #  The chat model may not support image inputs and an image model may
-    #  not support all chat features. To address this we introduce a
-    #  new fixture configured for image model tests.
-    #
-    #  It is modeled after https://github.com/langchain-ai/langchain/pull/30395.
-    #
-    #
-    #  To address this we'll override the image tests as xfail and then
-    #  call them directly with the image model fixture.
-
-    @pytest.mark.xfail(reason="Model may not support images")
-    def test_image_inputs(self, image_model: BaseChatModel) -> None:
-        super().test_image_inputs(image_model)
-
-    #
-    # End of special handling of image tests.
-    #
-=======
             ```
             from langchain_llama_stack import ChatLlamaStack
             model = ChatLlamaStack(
@@ -164,4 +112,24 @@
         assert isinstance(ai_msg, dict)
         assert "random_ints" in ai_msg
         assert isinstance(ai_msg["random_ints"], list)
->>>>>>> e6cce651
+
+    #
+    # Special handling for image tests -
+    #
+    #  The chat model may not support image inputs and an image model may
+    #  not support all chat features. To address this we introduce a
+    #  new fixture configured for image model tests.
+    #
+    #  It is modeled after https://github.com/langchain-ai/langchain/pull/30395.
+    #
+    #
+    #  To address this we'll override the image tests as xfail and then
+    #  call them directly with the image model fixture.
+
+    @pytest.mark.xfail(reason="Model may not support images")
+    def test_image_inputs(self, image_model: BaseChatModel) -> None:
+        super().test_image_inputs(image_model)
+
+    #
+    # End of special handling of image tests.
+    #