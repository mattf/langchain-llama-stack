<<<<<<< HEAD
from typing import Tuple, Type
=======
from typing import Any, AsyncIterator, Type
>>>>>>> 69446c4d

import pytest
import pytest_mock
from langchain_core.language_models import BaseChatModel
from langchain_core.tools import BaseTool
from langchain_tests.unit_tests import ChatModelUnitTests
from llama_stack_client import NOT_GIVEN
from llama_stack_client.resources.inference import InferenceResource
from llama_stack_client.types import (
    ChatCompletionResponse,
    CompletionMessage,
)

from langchain_llama_stack.chat_models import ChatLlamaStack


class TestChatLlamaStackUnit(ChatModelUnitTests):
    @property
    def chat_model_class(self) -> Type[ChatLlamaStack]:
        return ChatLlamaStack

    @property
    def chat_model_params(self) -> dict:
        return {
            "model": "not-a-model",
        }

<<<<<<< HEAD
    @property
    def init_from_env_params(self) -> Tuple[dict, dict, dict]:
        """(tuple) environment variables, additional initialization args, and expected
        instance attributes for testing initialization from environment variables."""
        return (
            {
                "LLAMA_STACK_API_KEY": "test-key",  # we need this for test_serdes
            },
            {
                "model": "test-a-model",
            },
            {
                # when using LLAMA_STACK_API_KEY env, the key is not stored on
                # ChatLlamaStack, it is stored in the underlying LlamaStackClient.
                # therefore, we expect the key to be None on ChatLlamaStack and
                # cannot reasonably check it.
                # "api_key": None,
            },
        )

    # TODO(mf): re-enable when we can extend the test suite
    # import pytest_mock
    # import pytest
    # from llama_stack_client import NOT_GIVEN
    # from langchain_core.language_models import BaseChatModel
    # from langchain_core.tools import BaseTool
    # from llama_stack_client.resources.inference import InferenceResource
    # from llama_stack_client.types import (
    #     ChatCompletionResponse,
    #     CompletionMessage,
    # )
    # @pytest.mark.parametrize(
    #     "tool_choice, expected_tool_config",
    #     [
    #         ("auto", {"tool_choice": "auto"}),
    #         ("required", {"tool_choice": "required"}),
    #         ("none", {"tool_choice": "none"}),
    #         ("xyz", {"tool_choice": "xyz"}),
    #         ("any", {"tool_choice": "auto"}),
    #         (None, NOT_GIVEN),
    #     ],
    #     ids=[
    #         "auto",
    #         "required",
    #         "none",
    #         "xyz",
    #         "any",
    #         "None",
    #     ],
    # )
    # def test_bind_tools_tool_choice(
    #     self,
    #     model: BaseChatModel,
    #     mocker: pytest_mock.MockFixture,
    #     my_adder_tool: BaseTool,
    #     tool_choice: str,
    #     expected_tool_config: str,
    # ) -> None:
    #     mock_chat_completion = mocker.patch.object(
    #         InferenceResource,
    #         "chat_completion",
    #         return_value=ChatCompletionResponse(
    #             completion_message=CompletionMessage(
    #                 role="assistant",
    #                 content="Hello, world!",
    #                 stop_reason="end_of_turn",
    #             ),
    #         ),
    #     )
=======
    @pytest.mark.parametrize(
        "tool_choice, expected_tool_config",
        [
            ("auto", {"tool_choice": "auto"}),
            ("required", {"tool_choice": "required"}),
            ("none", {"tool_choice": "none"}),
            ("xyz", {"tool_choice": "xyz"}),
            ("any", {"tool_choice": "auto"}),
            (None, NOT_GIVEN),
        ],
        ids=[
            "auto",
            "required",
            "none",
            "xyz",
            "any",
            "None",
        ],
    )
    def test_bind_tools_tool_choice(
        self,
        model: BaseChatModel,
        mocker: pytest_mock.MockFixture,
        my_adder_tool: BaseTool,
        tool_choice: str,
        expected_tool_config: str,
    ) -> None:
        mock_chat_completion = mocker.patch.object(
            InferenceResource,
            "chat_completion",
            return_value=ChatCompletionResponse(
                completion_message=CompletionMessage(
                    role="assistant",
                    content="Hello, world!",
                    stop_reason="end_of_turn",
                ),
            ),
        )
>>>>>>> 69446c4d

        bound_model = model.bind_tools(tools=[my_adder_tool], tool_choice=tool_choice)
        bound_model.invoke("Hello, world!")

        mock_chat_completion.assert_called_once()
        _, kwargs = mock_chat_completion.call_args
        assert "tool_config" in kwargs
        assert kwargs["tool_config"] == expected_tool_config

    @pytest.mark.asyncio
    async def test_async_is_concurrent(
        self, mocker: Any, model: ChatLlamaStack
    ) -> None:
        """
        ChatLlamaStack's _generate is used for all sync and async calls. It is
        implemented using a sync LlamaStackClient.

        We test that ainvoke and astream calls are run concurrently.

        We accomplish this by patching LlamaStackClient's inference.chat_completion
        method to sleep for 1/5 second, starting 5 async calls, and making sure they
        all finish in less than 1/4 seconds.
        """
        import asyncio
        import time

        def sleepy_chat_completion(*args: Any, **kwargs: Any) -> ChatCompletionResponse:
            time.sleep(1 / 5)
            return ChatCompletionResponse(
                completion_message=CompletionMessage(
                    role="assistant",
                    content="hello back!",
                    stop_reason="end_of_turn",
                ),
            )

        mocker.patch(
            "llama_stack_client.resources.inference.InferenceResource.chat_completion",
            side_effect=sleepy_chat_completion,
        )

        async def collect(stream: AsyncIterator) -> list:
            return [msg async for msg in stream]

        start = time.time()
        await asyncio.gather(
            model.ainvoke("Hello, world! (ai0)"),
            collect(model.astream("Hello, world! (as0)")),
            model.ainvoke("Hello, world! (ai1)"),
            collect(model.astream("Hello, world! (as1)")),
            model.ainvoke("Hello, world! (ai2)"),
        )
        assert time.time() - start < 1 / 4<|MERGE_RESOLUTION|>--- conflicted
+++ resolved
@@ -1,8 +1,4 @@
-<<<<<<< HEAD
-from typing import Tuple, Type
-=======
-from typing import Any, AsyncIterator, Type
->>>>>>> 69446c4d
+from typing import Any, AsyncIterator, Tuple, Type
 
 import pytest
 import pytest_mock
@@ -30,7 +26,6 @@
             "model": "not-a-model",
         }
 
-<<<<<<< HEAD
     @property
     def init_from_env_params(self) -> Tuple[dict, dict, dict]:
         """(tuple) environment variables, additional initialization args, and expected
@@ -51,56 +46,6 @@
             },
         )
 
-    # TODO(mf): re-enable when we can extend the test suite
-    # import pytest_mock
-    # import pytest
-    # from llama_stack_client import NOT_GIVEN
-    # from langchain_core.language_models import BaseChatModel
-    # from langchain_core.tools import BaseTool
-    # from llama_stack_client.resources.inference import InferenceResource
-    # from llama_stack_client.types import (
-    #     ChatCompletionResponse,
-    #     CompletionMessage,
-    # )
-    # @pytest.mark.parametrize(
-    #     "tool_choice, expected_tool_config",
-    #     [
-    #         ("auto", {"tool_choice": "auto"}),
-    #         ("required", {"tool_choice": "required"}),
-    #         ("none", {"tool_choice": "none"}),
-    #         ("xyz", {"tool_choice": "xyz"}),
-    #         ("any", {"tool_choice": "auto"}),
-    #         (None, NOT_GIVEN),
-    #     ],
-    #     ids=[
-    #         "auto",
-    #         "required",
-    #         "none",
-    #         "xyz",
-    #         "any",
-    #         "None",
-    #     ],
-    # )
-    # def test_bind_tools_tool_choice(
-    #     self,
-    #     model: BaseChatModel,
-    #     mocker: pytest_mock.MockFixture,
-    #     my_adder_tool: BaseTool,
-    #     tool_choice: str,
-    #     expected_tool_config: str,
-    # ) -> None:
-    #     mock_chat_completion = mocker.patch.object(
-    #         InferenceResource,
-    #         "chat_completion",
-    #         return_value=ChatCompletionResponse(
-    #             completion_message=CompletionMessage(
-    #                 role="assistant",
-    #                 content="Hello, world!",
-    #                 stop_reason="end_of_turn",
-    #             ),
-    #         ),
-    #     )
-=======
     @pytest.mark.parametrize(
         "tool_choice, expected_tool_config",
         [
@@ -139,7 +84,6 @@
                 ),
             ),
         )
->>>>>>> 69446c4d
 
         bound_model = model.bind_tools(tools=[my_adder_tool], tool_choice=tool_choice)
         bound_model.invoke("Hello, world!")
